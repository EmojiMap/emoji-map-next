--- conflicted
+++ resolved
@@ -17,13 +17,7 @@
 
 // Simple middleware configuration that allows public access to specified routes
 export default clerkMiddleware(async (auth, req) => {
-<<<<<<< HEAD
-  return;
-
-  if (isPublic(req)) {
-=======
   if (isPublic(req) || isAdmin(req) || isMerchantDashboard(req)) {
->>>>>>> 41577066
     return;
   }
 
